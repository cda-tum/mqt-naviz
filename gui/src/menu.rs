--- conflicted
+++ resolved
@@ -45,28 +45,14 @@
 
 /// An event which can be triggered by asynchronous actions like the user choosing a file
 enum MenuEvent {
-    /// A file of the specified [FileType] with the specified content was opened
     FileOpen(FileType, Arc<[u8]>),
-    /// A file should be imported
     FileImport(ImportOptions, Arc<[u8]>),
-    /// The machine at the specified `path` should be imported
     #[cfg(not(target_arch = "wasm32"))]
     ImportMachine(PathBuf),
-    /// The style at the specified `path` should be imported
     #[cfg(not(target_arch = "wasm32"))]
     ImportStyle(PathBuf),
-<<<<<<< HEAD
-    /// The machine with the specified `id` should be removed
     #[cfg(not(target_arch = "wasm32"))]
-    RemoveMachine(String),
-    /// The style with the specified `id` should be removed
-    #[cfg(not(target_arch = "wasm32"))]
-    RemoveStyle(String),
-    /// An unsupported import attempt (e.g., trying to import instructions or unknown file type)
-    #[cfg(not(target_arch = "wasm32"))]
-    UnsupportedImport(FileType),
-=======
->>>>>>> ee03a432
+    UnsupportedImport,
 }
 
 impl MenuEvent {
@@ -79,69 +65,16 @@
     #[cfg(not(target_arch = "wasm32"))]
     async fn file_import(file_type: FileType, handle: FileHandle) -> Self {
         match file_type {
-            FileType::Instructions | FileType::Unknown => {
-                log::warn!("Unsupported import attempt for file type: {file_type:?}");
-                Self::UnsupportedImport(file_type)
+            FileType::Instructions => {
+                log::warn!("Unsupported import attempt for file type: {:?}", file_type);
+                Self::UnsupportedImport
             }
             FileType::Machine => Self::ImportMachine(handle.path().to_owned()),
             FileType::Style => Self::ImportStyle(handle.path().to_owned()),
-            FileType::MachineConfig => Self::ImportMachine(handle.path().to_owned()),
-            FileType::StyleConfig => Self::ImportStyle(handle.path().to_owned()),
         }
     }
 }
 
-<<<<<<< HEAD
-/// The available FileTypes for opening
-#[derive(Clone, Copy, Debug, PartialEq, Eq)]
-pub enum FileType {
-    Instructions,
-    Machine,
-    Style,
-    MachineConfig,
-    StyleConfig,
-    Unknown,
-}
-
-/// Something which can be used to filter files by extension
-pub trait FileFilter {
-    /// The name of this filter
-    fn name(&self) -> &str;
-    /// Allowed extensions
-    fn extensions(&self) -> &[&str];
-}
-
-/// Config options for what to show inside the menu
-pub struct MenuConfig {
-    /// Show export option
-    pub export: bool,
-}
-
-impl FileFilter for FileType {
-    fn name(&self) -> &'static str {
-        match self {
-            FileType::Instructions => "NAViz instructions",
-            FileType::Machine => "NAViz machine",
-            FileType::Style => "NAViz style",
-            FileType::MachineConfig => "NAViz machine config",
-            FileType::StyleConfig => "NAViz style config",
-            FileType::Unknown => "Unknown file type",
-        }
-    }
-    fn extensions(&self) -> &'static [&'static str] {
-        match self {
-            FileType::Instructions => &["naviz"],
-            FileType::Machine => &["namachine"],
-            FileType::Style => &["nastyle"],
-            FileType::MachineConfig => &["nmconfig"],
-            FileType::StyleConfig => &["nsconfig"],
-            FileType::Unknown => &[],
-        }
-    }
-}
-
-=======
->>>>>>> ee03a432
 impl MenuBar {
     /// Create a new [MenuBar]
     pub fn new() -> Self {
@@ -163,35 +96,20 @@
         contents: Arc<[u8]>,
         state: &mut AppState,
     ) -> Result<()> {
-        // Extract extension
         if let Some(extension) = Path::new(name).extension() {
             let extension = &*extension.to_string_lossy();
-
-            // Internal formats
-            for file_type in [
-                FileType::Instructions,
-                FileType::Machine,
-                FileType::Style,
-                FileType::MachineConfig,
-                FileType::StyleConfig,
-            ] {
-                // File extension is known?
+            for file_type in [FileType::Instructions, FileType::Machine, FileType::Style] {
                 if file_type.extensions().contains(&extension) {
                     return state.open_by_type(file_type, &contents);
                 }
             }
-
-            // Imported formats
             for import_format in IMPORT_FORMATS {
-                // File extension is known by some import-format?
                 if import_format.file_extensions().contains(&extension) {
-                    // Set current import options to show dialog
                     self.current_import_options = Some((import_format.into(), Some(contents)));
                     return Ok(());
                 }
             }
         }
-
         Ok(())
     }
 
@@ -260,6 +178,8 @@
                 MenuEvent::ImportMachine(path) => state.import_machine(&path),
                 #[cfg(not(target_arch = "wasm32"))]
                 MenuEvent::ImportStyle(path) => state.import_style(&path),
+                #[cfg(not(target_arch = "wasm32"))]
+                MenuEvent::UnsupportedImport => Ok(()),
             }
             .pipe_void(errors);
         }
